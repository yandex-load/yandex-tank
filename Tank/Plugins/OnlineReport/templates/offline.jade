!!! 5
html(lang="en")
  head
    meta(charset="utf-8")
    meta(http-equiv="X-UA-Compatible", content="IE=edge")
    meta(name="viewport", content="width=device-width, initial-scale=1")
    title Yandex.Tank online report
    link(rel="shortcut icon", href="static/favicon.ico", type="image/x-icon")
    link(rel="icon", href="static/favicon.ico", type="image/x-icon")
    link(rel="stylesheet", href="static/css/bootstrap.min.css")
    link(rel="stylesheet", href="static/css/bootstrap-theme.min.css")
    link(rel="stylesheet", href="static/css/rickshaw.css")
    link(rel="stylesheet", href="static/css/custom.css")
    script(src="https://cdn.socket.io/socket.io-1.1.0.js")
    script(src="http://code.jquery.com/jquery.min.js")
    script(src="https://code.angularjs.org/1.2.24/angular.min.js")
    script(src="https://maxcdn.bootstrapcdn.com/bootstrap/3.2.0/js/bootstrap.min.js")
    script(src="http://d3js.org/d3.v3.min.js")
    script(src="https://cdnjs.cloudflare.com/ajax/libs/rickshaw/1.4.6/rickshaw.min.js")
    script(type="text/javascript")
      
      document.cached_data = {{cached_data}};
      (function() {
        // angular-rickshaw.js
        "use strict";
        angular.module("angular-rickshaw", []).directive("rickshaw", function($compile) {
          return {
            restrict: "EA",
            scope: {
              options: "=rickshawOptions",
              series: "=rickshawSeries",
              features: "=rickshawFeatures"
            },
            link: function(scope, element, attrs) {
              var getSettings, update;
              getSettings = function(el) {
                var settings;
                settings = angular.copy(scope.options);
                settings.element = el;
                settings.series = scope.series;
                return settings;
              };
              update = function() {
                var graphEl, highlighter, hoverConfig, hoverDetail, i, legend, legendEl, mainEl, palette, settings, shelving, time, xAxis, xAxisConfig, yAxis, yAxisConfig;
                mainEl = angular.element(element);
                mainEl.append(graphEl);
                mainEl.empty();
                graphEl = $compile("<div></div>")(scope);
                mainEl.append(graphEl);
                settings = getSettings(graphEl[0]);
                scope.graph = new Rickshaw.Graph(settings);
                if (scope.features && scope.features.hover) {
                  hoverConfig = {
                    graph: scope.graph
                  };
                  hoverConfig.xFormatter = scope.features.hover.xFormatter;
                  hoverConfig.yFormatter = scope.features.hover.yFormatter;
                  hoverConfig.formatter = scope.features.hover.formatter;
                  hoverDetail = new Rickshaw.Graph.HoverDetail(hoverConfig);
                }
                if (scope.features && scope.features.palette) {
                  palette = new Rickshaw.Color.Palette({
                    scheme: scope.features.palette
                  });
                  i = 0;
                  while (i < settings.series.length) {
                    settings.series[i].color = palette.color();
                    i++;
                  }
                }
                scope.graph.render();
                if (scope.features && scope.features.xAxis) {
                  xAxisConfig = {
                    graph: scope.graph
                  };
                  if (scope.features.xAxis.timeUnit) {
                    time = new Rickshaw.Fixtures.Time();
                    xAxisConfig.timeUnit = time.unit(scope.features.xAxis.timeUnit);
                  }
                  xAxis = new Rickshaw.Graph.Axis.Time(xAxisConfig);
                  xAxis.render();
                }
                if (scope.features && scope.features.yAxis) {
                  yAxisConfig = {
                    graph: scope.graph
                  };
                  if (scope.features.yAxis.tickFormat) {
                    yAxisConfig.tickFormat = Rickshaw.Fixtures.Number[scope.features.yAxis.tickFormat];
                  }
                  yAxis = new Rickshaw.Graph.Axis.Y(yAxisConfig);
                  yAxis.render();
                }
                if (scope.features && scope.features.legend) {
                  legendEl = $compile("<div></div>")(scope);
                  mainEl.append(legendEl);
                  legend = new Rickshaw.Graph.Legend({
                    graph: scope.graph,
                    element: legendEl[0]
                  });
                  if (scope.features.legend.toggle) {
                    shelving = new Rickshaw.Graph.Behavior.Series.Toggle({
                      graph: scope.graph,
                      legend: legend
                    });
                  }
                  if (scope.features.legend.highlight) {
                    highlighter = new Rickshaw.Graph.Behavior.Series.Highlight({
                      graph: scope.graph,
                      legend: legend
                    });
                  }
                }
              };
              scope.graph = void 0;
              scope.$watch("options", function(newValue, oldValue) {
                if (!angular.equals(newValue, oldValue)) {
                  update();
                }
              });
              scope.$watch("series", function(newValue, oldValue) {
                if (!angular.equals(newValue, oldValue)) {
                  update();
                }
              });
              scope.$watch("features", function(newValue, oldValue) {
                if (!angular.equals(newValue, oldValue)) {
                  update();
                }
              });
              scope.$on("DataUpdated", function() {
                return scope.graph.update();
              });
              return update();
            },
            controller: function($scope, $element, $attrs) {}
          };
        });

        // ws.js
        var app, collect_subtree,
          __indexOf = [].indexOf || function(item) { for (var i = 0, l = this.length; i < l; i++) { if (i in this && this[i] === item) return i; } return -1; };

        app = angular.module("ng-tank-report", ["angular-rickshaw"]);

        collect_subtree = function(storage, subtree, ts) {
          var key, node, _results;
          _results = [];
          for (key in subtree) {
            node = subtree[key];
            if (typeof node === 'number' || typeof node === 'array') {
              _results.push(storage[key].push({
                x: ts,
                y: node
              }));
            } else {
              _results.push(collect_subtree(storage[key], node, ts));
            }
          }
          return _results;
        };

        app.controller("TankReport", function($scope, $element) {
          var conn;
          $scope.status = "Disconnected";
          $scope.data = document.cached_data.data;
          $scope.uuid = document.cached_data.uuid;
          $scope.updateData = function(tankData) {
            var data, storage, storages, ts;
            for (ts in tankData) {
              storages = tankData[ts];
              for (storage in storages) {
                data = storages[storage];
                collect_subtree($scope.data[storage], data, +ts);
              }
            }
            return $scope.$broadcast('DataUpdated');
          };
          $scope.buildSeries = function() {
            var areaGraphs, data, groupName, groups, hostname, name, overallData, series;
            if ($scope.data.responses && $scope.data.responses.overall) {
              overallData = $scope.data.responses.overall;
            } else {
              overallData = {};
              setTimeout((function() {
                return location.reload(true);
              }), 3000);
            }
            areaGraphs = ['CPU', 'Memory'];
            $scope.monitoringData = (function() {
              var _ref, _results;
              _ref = $scope.data.monitoring;
              _results = [];
              for (hostname in _ref) {
                groups = _ref[hostname];
                _results.push({
                  hostname: hostname,
                  groups: (function() {
                    var _results1;
                    _results1 = [];
                    for (groupName in groups) {
                      series = groups[groupName];
                      _results1.push({
                        name: groupName,
                        features: {
                          palette: 'spectrum14',
                          hover: {},
                          xAxis: {},
                          yAxis: {},
                          legend: {
                            toggle: true,
                            highlight: true
                          }
                        },
                        options: {
                          renderer: __indexOf.call(areaGraphs, groupName) >= 0 ? 'area' : 'line'
                        },
                        series: (function() {
                          var _results2;
                          _results2 = [];
                          for (name in series) {
                            data = series[name];
                            _results2.push({
                              name: name,
                              data: data
                            });
                          }
                          return _results2;
                        })()
                      });
                    }
                    return _results1;
                  })()
                });
              }
              return _results;
            })();
            $scope.quantiles = {
              name: "Response time quantiles",
              features: {
                palette: 'classic9',
                hover: {},
                xAxis: {},
                yAxis: {},
                legend: {
                  toggle: true,
                  highlight: true
                }
              },
              options: {
                renderer: 'area',
                stack: false,
                height: $element[0].offsetHeight - 45 - 62
              },
              series: ((function() {
                var _ref, _results;
                _ref = overallData.quantiles;
                _results = [];
                for (name in _ref) {
                  data = _ref[name];
                  _results.push({
                    name: name,
                    data: data
                  });
                }
                return _results;
              })()).sort(function(a, b) {
                if (parseFloat(a.name) <= parseFloat(b.name)) {
                  return 1;
                } else {
                  return -1;
                }
              })
            };
            return $scope.rps = {
              name: "Responses per second",
              features: {
                palette: 'spectrum14',
                hover: {},
                xAxis: {},
                yAxis: {},
                legend: {
                  toggle: true,
                  highlight: true
                }
              },
              options: {
                renderer: 'line'
              },
              series: [
                {
                  name: 'RPS',
                  data: overallData.RPS
                }
              ]
            };
          };
          $scope.buildSeries();
          conn = new io.connect("http://" + window.location.host, {
            'reconnection limit': 1000,
            'max reconnection attempts': 'Infinity'
          });
          setInterval((function() {
            return conn.emit('heartbeat');
          }), 3000);
          conn.on('connect', (function(_this) {
            return function() {
              console.log("Connection opened...");
              $scope.status = "Connected";
              return $scope.$apply();
            };
          })(this));
          conn.on('disconnect', (function(_this) {
            return function() {
              console.log("Connection closed...");
              $scope.status = "Disonnected";
              return $scope.$apply();
            };
          })(this));
          conn.on('reload', (function(_this) {
            return function() {
              return location.reload(true);
            };
          })(this));
          return conn.on('message', (function(_this) {
            return function(msg) {
              var tankData;
              tankData = JSON.parse(msg);
              if (tankData.uuid && $scope.uuid !== tankData.uuid) {
                return location.reload(true);
              } else {
                return $scope.updateData(tankData.data);
              }
            };
          })(this));
        });
<<<<<<< HEAD
     }).call(this);
=======

      }).call(this);
>>>>>>> 3e77226c
  body
    .app.container(ng-app="ng-tank-report", ng-controller="TankReport")
      h1.page-header Yandex.Tank online report
      #status {{!status}}
      #timings
        .panel.panel-default
          .panel-heading
            h3.panel-title {{!quantiles.name}}
          .panel-body
            rickshaw.panel-body(
              rickshaw-series="quantiles.series",
              rickshaw-options="quantiles.options",
              rickshaw-features="quantiles.features"
            )
        .panel.panel-default
          .panel-heading
            h3.panel-title {{!rps.name}}
          .panel-body
            rickshaw(
              rickshaw-series="rps.series",
              rickshaw-options="rps.options",
              rickshaw-features="rps.features"
            )
      #monitoring
        .host(ng-repeat="host in monitoringData")
          h3 {{!host.hostname}}
          .panel.panel-default(ng-repeat="group in host.groups")
            .panel-heading
              h3.panel-title {{!group.name}}
            .panel-body
              rickshaw(
                rickshaw-series="group.series",
                rickshaw-options="group.options",
                rickshaw-features="group.features"
              )<|MERGE_RESOLUTION|>--- conflicted
+++ resolved
@@ -107,7 +107,7 @@
                     highlighter = new Rickshaw.Graph.Behavior.Series.Highlight({
                       graph: scope.graph,
                       legend: legend
-                    });
+			    });
                   }
                 }
               };
@@ -333,12 +333,7 @@
             };
           })(this));
         });
-<<<<<<< HEAD
-     }).call(this);
-=======
-
       }).call(this);
->>>>>>> 3e77226c
   body
     .app.container(ng-app="ng-tank-report", ng-controller="TankReport")
       h1.page-header Yandex.Tank online report
