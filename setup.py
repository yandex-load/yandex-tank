from setuptools import setup, find_packages

setup(
    name='yandextank',
    version='1.12.3',
    description='a performance measurement tool',
    longer_description='''
Yandex.Tank is a performance measurement and load testing automatization tool.
It uses other load generators such as JMeter, ab or phantom inside of it for
load generation and provides a common configuration system for them and
analytic tools for the results they produce.
''',
    maintainer='Alexey Lavrenuke (load testing)',
    maintainer_email='direvius@yandex-team.ru',
    url='http://yandex.github.io/yandex-tank/',
    namespace_packages=["yandextank", "yandextank.plugins"],
    packages=find_packages(exclude=["tests", "tmp", "docs", "data"]),
    install_requires=[
        'cryptography>=2.2.1', 'pyopenssl==18.0.0',
        'psutil>=1.2.1', 'requests>=2.5.1', 'paramiko>=1.16.0',
        'pandas>=0.18.0', 'numpy>=1.12.1', 'future>=0.16.0',
        'pip>=8.1.2',
<<<<<<< HEAD
        'pyyaml>=4.2b1', 'cerberus==1.2', 'influxdb>=5.0.0', 'netort>=0.3.4',
        'retrying>=1.3.3', 'pytest-benchmark==3.2.2'
=======
        'pyyaml>=4.2b1', 'cerberus==1.2', 'influxdb>=5.0.0', 'netort>=0.6.0',
        'retrying==1.3.3', 'pytest-benchmark==3.2.2'
>>>>>>> 45a7bcf6
    ],
    setup_requires=[
    ],
    tests_require=[
        'pytest', 'pytest-runner', 'flake8', 'pytest-benchmark'
    ],
    license='LGPLv2',
    classifiers=[
        'Development Status :: 5 - Production/Stable',
        'Environment :: Console',
        'Environment :: Web Environment',
        'Intended Audience :: End Users/Desktop',
        'Intended Audience :: Developers',
        'Intended Audience :: System Administrators',
        'License :: OSI Approved :: GNU Lesser General Public License v2 or later (LGPLv2+)',
        'Operating System :: POSIX',
        'Topic :: Software Development :: Quality Assurance',
        'Topic :: Software Development :: Testing',
        'Topic :: Software Development :: Testing :: Traffic Generation',
        'Programming Language :: Python :: 2',
    ],
    entry_points={
        'console_scripts': [
            'yandex-tank = yandextank.core.cli:main',
            'yandex-tank-check-ssh = yandextank.common.util:check_ssh_connection',
            'tank-postloader = yandextank.plugins.DataUploader.cli:post_loader',
            'tank-docs-gen = yandextank.validator.docs_gen:main'
        ],
    },
    package_data={
        'yandextank.api': ['config/*'],
        'yandextank.core': ['config/*'],
        'yandextank.aggregator': ['config/*'],
        'yandextank.plugins.Android': ['binary/*', 'config/*'],
        'yandextank.plugins.Autostop': ['config/*'],
        'yandextank.plugins.Bfg': ['config/*'],
        'yandextank.plugins.Console': ['config/*'],
        'yandextank.plugins.DataUploader': ['config/*'],
        'yandextank.plugins.InfluxUploader': ['config/*'],
        'yandextank.plugins.JMeter': ['config/*'],
        'yandextank.plugins.JsonReport': ['config/*'],
        'yandextank.plugins.Pandora': ['config/*'],
        'yandextank.plugins.Phantom': ['config/*'],
        'yandextank.plugins.RCAssert': ['config/*'],
        'yandextank.plugins.ResourceCheck': ['config/*'],
        'yandextank.plugins.ShellExec': ['config/*'],
        'yandextank.plugins.ShootExec': ['config/*'],
        'yandextank.plugins.Telegraf': ['config/*'],
        'yandextank.plugins.NeUploader': ['config/*']
    },
    use_2to3=False, )<|MERGE_RESOLUTION|>--- conflicted
+++ resolved
@@ -20,13 +20,8 @@
         'psutil>=1.2.1', 'requests>=2.5.1', 'paramiko>=1.16.0',
         'pandas>=0.18.0', 'numpy>=1.12.1', 'future>=0.16.0',
         'pip>=8.1.2',
-<<<<<<< HEAD
-        'pyyaml>=4.2b1', 'cerberus==1.2', 'influxdb>=5.0.0', 'netort>=0.3.4',
+        'pyyaml>=4.2b1', 'cerberus==1.2', 'influxdb>=5.0.0', 'netort>=0.6.1',
         'retrying>=1.3.3', 'pytest-benchmark==3.2.2'
-=======
-        'pyyaml>=4.2b1', 'cerberus==1.2', 'influxdb>=5.0.0', 'netort>=0.6.0',
-        'retrying==1.3.3', 'pytest-benchmark==3.2.2'
->>>>>>> 45a7bcf6
     ],
     setup_requires=[
     ],
