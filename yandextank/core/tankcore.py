--- conflicted
+++ resolved
@@ -302,11 +302,7 @@
                 retcode = plugin.end_test(retcode)
                 logger.debug("RC after: %s", retcode)
             except Exception:  # FIXME too broad exception clause
-<<<<<<< HEAD
-                logger.error("Failed finishing plugin %s:", plugin, exc_info=True)
-=======
                 logger.error("Failed finishing plugin %s", plugin, exc_info=True)
->>>>>>> c17bc477
                 if not retcode:
                     retcode = 1
         return retcode
@@ -324,11 +320,7 @@
                 retcode = plugin.post_process(retcode)
                 logger.debug("RC after: %s", retcode)
             except Exception:  # FIXME too broad exception clause
-<<<<<<< HEAD
-                logger.error("Failed post-processing plugin %s: %s", exc_info=True)
-=======
                 logger.error("Failed post-processing plugin %s", plugin, exc_info=True)
->>>>>>> c17bc477
                 if not retcode:
                     retcode = 1
         self._collect_artifacts()
