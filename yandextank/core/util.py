--- conflicted
+++ resolved
@@ -5,10 +5,6 @@
 import threading as th
 import httplib
 import logging
-<<<<<<< HEAD
-from paramiko import \
-    SSHClient, AutoAddPolicy, AuthenticationException, SSHException
-=======
 import errno
 import itertools
 import re
@@ -16,7 +12,8 @@
 import shlex
 import psutil
 import subprocess
->>>>>>> 17568b33
+from paramiko import \
+      SSHClient, AutoAddPolicy, AuthenticationException, SSHException
 
 logger = logging.getLogger(__name__)
 
