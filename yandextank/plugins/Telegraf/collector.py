--- conflicted
+++ resolved
@@ -140,7 +140,6 @@
             # deep copy to ensure each listener gets it's own copy
             listener.monitoring_data(copy.deepcopy(data))
 
-<<<<<<< HEAD
     def not_empty(self):
         return len(self.__collected_data) > 0
 
@@ -148,13 +147,12 @@
         while self.not_empty():
             logger.info("Sending monitoring data rests...")
             self.send_collected_data()
-=======
+
     def hash_hostname(self, host):
         if self.disguise_hostnames and host:
             return hashlib.md5(host).hexdigest()
         else:
             return host
->>>>>>> 64e14cde
 
 
 class StdOutPrintMon(MonitoringDataListener):
