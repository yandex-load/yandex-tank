--- conflicted
+++ resolved
@@ -132,11 +132,7 @@
                 logger.debug(
                     'Waiting for agent %s reader thread to finish.', agent)
                 agent.reader_thread.join(10)
-<<<<<<< HEAD
-            except:  # noqa: E722
-=======
             except BaseException:
->>>>>>> 4fd8c675
                 logger.error('Monitoring reader thread stuck!', exc_info=True)
 
     def send_collected_data(self):
