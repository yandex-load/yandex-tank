"""
Monitoring stdout pipe reader. Read chunks from stdout and produce data frames
"""
import logging
import queue
import json

from ..Telegraf.decoder import decoder

logger = logging.getLogger(__name__)


class MonitoringReader(object):
    def __init__(self, source):
        self.buffer = []
        self.source = source
        self.finished = False
        self.prev_check = None

    def __iter__(self):
        while not self.finished:
            try:
                yield self._decode_agents_data(self.source.get_nowait())
            except queue.Empty:
                return

    def _decode_agents_data(self, block):
        """
        decode agents jsons, count diffs
        """
        collect = []
        if block:
            for chunk in block.split('\n'):
                try:
                    if chunk:
                        prepared_results = {}
                        jsn = json.loads(chunk)
                        for ts, values in jsn.iteritems():
                            for key, value in values.iteritems():
                                # key sample: diskio-sda1_io_time
                                # key_group sample: diskio
                                # key_name sample: io_time
                                try:
<<<<<<< HEAD
                                    key_group, key_name = key.split('_')[0].split('-')[0], '_'.join(key.split('_')[1:])
                                except:  # noqa: E722
                                    key_group, key_name = key.split('_')[0], '_'.join(key.split('_')[1:])
=======
                                    key_group, key_name = key.split('_')[0].split(
                                        '-')[0], '_'.join(key.split('_')[1:])
                                except BaseException:
                                    key_group, key_name = key.split(
                                        '_')[0], '_'.join(key.split('_')[1:])
>>>>>>> 4fd8c675
                                if key_group in decoder.diff_metrics.keys():
                                    if key_name in decoder.diff_metrics[key_group]:
                                        decoded_key = decoder.find_common_names(
                                            key)
                                        if self.prev_check:
                                            try:
                                                value = jsn[ts][key] - \
                                                    self.prev_check[key]
                                            except KeyError:
                                                logger.debug(
                                                    'There is no diff value for metric %s.\n'
                                                    'Timestamp: %s. Is it initial data?', key, ts, exc_info=True)
                                                value = 0
                                            prepared_results[decoded_key] = value
                                    else:
                                        decoded_key = decoder.find_common_names(
                                            key)
                                        prepared_results[decoded_key] = value
                                else:
                                    decoded_key = decoder.find_common_names(
                                        key)
                                    prepared_results[decoded_key] = value
                            self.prev_check = jsn[ts]
                            collect.append((ts, prepared_results))
                except ValueError:
                    logger.error(
                        'Telegraf agent send trash to output: %s', chunk)
                    logger.debug(
                        'Telegraf agent data block w/ trash: %s',
                        exc_info=True)
                    return []
<<<<<<< HEAD
                except:  # noqa: E722
=======
                except BaseException:
>>>>>>> 4fd8c675
                    logger.error(
                        'Exception trying to parse agent data: %s',
                        chunk,
                        exc_info=True)
                    return []
            if collect:
                return collect<|MERGE_RESOLUTION|>--- conflicted
+++ resolved
@@ -41,17 +41,9 @@
                                 # key_group sample: diskio
                                 # key_name sample: io_time
                                 try:
-<<<<<<< HEAD
                                     key_group, key_name = key.split('_')[0].split('-')[0], '_'.join(key.split('_')[1:])
                                 except:  # noqa: E722
                                     key_group, key_name = key.split('_')[0], '_'.join(key.split('_')[1:])
-=======
-                                    key_group, key_name = key.split('_')[0].split(
-                                        '-')[0], '_'.join(key.split('_')[1:])
-                                except BaseException:
-                                    key_group, key_name = key.split(
-                                        '_')[0], '_'.join(key.split('_')[1:])
->>>>>>> 4fd8c675
                                 if key_group in decoder.diff_metrics.keys():
                                     if key_name in decoder.diff_metrics[key_group]:
                                         decoded_key = decoder.find_common_names(
@@ -83,11 +75,7 @@
                         'Telegraf agent data block w/ trash: %s',
                         exc_info=True)
                     return []
-<<<<<<< HEAD
-                except:  # noqa: E722
-=======
                 except BaseException:
->>>>>>> 4fd8c675
                     logger.error(
                         'Exception trying to parse agent data: %s',
                         chunk,
