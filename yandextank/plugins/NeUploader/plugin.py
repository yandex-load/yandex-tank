--- conflicted
+++ resolved
@@ -66,11 +66,7 @@
     def metric_generator(self, col, case):
         """
         Generator of metric objects:
-<<<<<<< HEAD
-        Checks existent metrics and creates new aggregated metric if it does not exist.
-=======
         Checks existent metrics and creates new metric if it does not exist.
->>>>>>> bf640615
         :param col:  str with column name
         :param case: str with case name
         :return: metric object
@@ -78,15 +74,9 @@
 
         metric_obj = self.metrics_ids[col].get(case)
         if not metric_obj:
-<<<<<<< HEAD
-            parent = self.metrics_ids[col].get('overall')
-            metric_obj = self.data_session.new_aggregated_metric(
-                name='metric {} {}'.format(col, case), parent=parent, case=case
-=======
             # parent = self.metrics_ids[col].get('overall')
             metric_obj = self.data_session.new_true_metric(
                 name='metric {} {}'.format(col, case), raw=False, aggregate=True
->>>>>>> bf640615
             )
             self.metrics_ids[col][case] = metric_obj.local_id
         return metric_obj
@@ -105,31 +95,17 @@
             :param df: input chunk with DataFrame
             :return: function
             """
-<<<<<<< HEAD
-            df_cases_set = set([row.tag for row in df.itertuples() if row.tag])
-=======
             # df_cases_set = set([row.tag for row in df.itertuples() if row.tag])
->>>>>>> bf640615
 
             for column in self.columns:
                 overall_metric_obj = self.metric_generator(column, 'overall')
                 df['value'] = df[column]
                 overall_metric_obj.put(df)
-<<<<<<< HEAD
-
-                for case_name in df_cases_set:
-                    case_metric_obj = self.metric_generator(column, case_name)
-                    self.metrics_ids[column][case_name] = case_metric_obj.local_id
-                    result_df = self.filter_df_by_case(df, case_name)
-                    case_metric_obj.put(result_df)
-
-=======
                 # for case_name in df_cases_set:
                 #     case_metric_obj = self.metric_generator(column, case_name)
                 #     self.metrics_ids[column][case_name] = case_metric_obj.local_id
                 #     result_df = self.filter_df_by_case(df, case_name)
                 #     case_metric_obj.put(result_df)
->>>>>>> bf640615
         return upload_df
 
     @staticmethod
